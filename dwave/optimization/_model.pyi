# Copyright 2024 D-Wave Systems Inc.
#
#    Licensed under the Apache License, Version 2.0 (the "License");
#    you may not use this file except in compliance with the License.
#    You may obtain a copy of the License at
#
#        http://www.apache.org/licenses/LICENSE-2.0
#
#    Unless required by applicable law or agreed to in writing, software
#    distributed under the License is distributed on an "AS IS" BASIS,
#    WITHOUT WARRANTIES OR CONDITIONS OF ANY KIND, either express or implied.
#    See the License for the specific language governing permissions and
#    limitations under the License.

import collections.abc
import contextlib
import os
import tempfile
import typing

import numpy

from dwave.optimization.states import States
from dwave.optimization.symbols import *


_ShapeLike: typing.TypeAlias = typing.Union[int, collections.abc.Sequence[int]]

_GraphSubclass = typing.TypeVar("_GraphSubclass", bound="_Graph")


DEFAULT_SERIALIZATION_VERSION: tuple[int, int]
KNOWN_SERIALIZATION_VERSIONS: tuple[tuple[int, int], ...]


class _Graph:
    def __init__(self, *args, **kwargs) -> typing.NoReturn: ...

    def add_constraint(self, value: ArraySymbol) -> ArraySymbol: ...
    def decision_state_size(self) -> int: ...

    @classmethod
    def from_file(
        cls: typing.Type[_GraphSubclass],
<<<<<<< HEAD
        file: typing.Union[typing.BinaryIO, str],
=======
        file: typing.Union[bytes, os.PathLike, str, typing.BinaryIO],
>>>>>>> 23fa5b0f
        *,
        substitute: typing.Optional[collections.abc.Mapping[str, collections.abc.Callable]],
        ) -> _GraphSubclass: ...

    def into_file(
        self,
<<<<<<< HEAD
        file: typing.Union[typing.BinaryIO, str],
=======
        file: typing.Union[bytes, os.PathLike, str, typing.BinaryIO],
>>>>>>> 23fa5b0f
        *,
        max_num_states: int = 0,
        only_decision: bool = False,
        version: typing.Optional[tuple[int, int]] = None
        ): ...

    def is_locked(self) -> bool: ...
    def iter_constraints(self) -> collections.abc.Iterator[ArraySymbol]: ...
    def iter_decisions(self) -> collections.abc.Iterator[Symbol]: ...
    def iter_symbols(self) -> collections.abc.Iterator[Symbol]: ...
    def lock(self): ...
    def minimize(self, value: ArraySymbol): ...
    def num_constraints(self) -> int: ...
    def num_decisions(self) -> int: ...
    def num_nodes(self) -> int: ...
    def num_symbols(self) -> int: ...
    def remove_unused_symbols(self) -> int: ...
    def state_size(self) -> int: ...
    def unlock(self): ...


class Symbol:
    def __init__(self, *args, **kwargs) -> typing.NoReturn: ...
    def equals(self, other: Symbol) -> bool: ...
    def expired(self) -> bool: ...
    def has_state(self, index: int = 0) -> bool: ...
    def id(self) -> int: ...
    def iter_predecessors(self) -> collections.abc.Iterator[Symbol]: ...
    def iter_successors(self) -> collections.abc.Iterator[Symbol]: ...
    def maybe_equals(self, other: Symbol) -> int: ...
    def reset_state(self, index: int): ...
    def shares_memory(self, other: Symbol) -> bool: ...
    def state_size(self) -> int: ...
    def topological_index(self) -> int: ...


class ArraySymbol(Symbol):
    def __init__(self, *args, **kwargs) -> typing.NoReturn: ...
    def __abs__(self) -> Absolute: ...
    def __add__(self, rhs: ArraySymbol) -> Add: ...
    def __bool__(self) -> typing.NoReturn: ...
    def __eq__(self, rhs: ArraySymbol) -> Equal: ...

    def __getitem__(
        self,
        index: typing.Union[Symbol, int, slice, tuple],
        ) -> typing.Union[AdvancedIndexing, BasicIndexing, Permutation]: ...

    def __iadd__(self, rhs: ArraySymbol) -> NaryAdd: ...
    def __imul__(self, rhs: ArraySymbol) -> NaryMultiply: ...
    def __le__(self, rhs: ArraySymbol) -> LessEqual: ...
    def __mod__(self, rhs: ArraySymbol) -> Modulus: ...
    def __mul__(self, rhs: ArraySymbol) -> Multiply: ...
    def __neg__(self) -> Negative: ...
    def __pow__(self, exponent: int) -> ArraySymbol: ...
    def __sub__(self, rhs: ArraySymbol) -> Subtract: ...
    def __truediv__(self, rhs: ArraySymbol) -> Divide: ...
    def all(self) -> All: ...
    def any(self) -> Any: ...
    def copy(self) -> Copy: ...
    def flatten(self) -> Reshape: ...
    def max(self) -> Max: ...
    def min(self) -> Min: ...
    def ndim(self) -> int: ...
    def prod(self) -> Prod: ...
    def reshape(self, shape: _ShapeLike) -> Reshape: ...
    def shape(self) -> tuple[int, ...]: ...
    def size(self) -> typing.Union[int, Size]: ...
    def sqrt(self) -> ArraySymbol: ...
    def state(self, index: int = 0, *, copy: bool = True) -> numpy.ndarray: ...
    def state_size(self) -> int: ...
    def strides(self) -> tuple[int, ...]: ...
    def sum(self, axis: typing.Optional[int] = None) -> typing.Union[Sum, PartialSum]: ...<|MERGE_RESOLUTION|>--- conflicted
+++ resolved
@@ -42,22 +42,14 @@
     @classmethod
     def from_file(
         cls: typing.Type[_GraphSubclass],
-<<<<<<< HEAD
-        file: typing.Union[typing.BinaryIO, str],
-=======
         file: typing.Union[bytes, os.PathLike, str, typing.BinaryIO],
->>>>>>> 23fa5b0f
         *,
         substitute: typing.Optional[collections.abc.Mapping[str, collections.abc.Callable]],
         ) -> _GraphSubclass: ...
 
     def into_file(
         self,
-<<<<<<< HEAD
-        file: typing.Union[typing.BinaryIO, str],
-=======
         file: typing.Union[bytes, os.PathLike, str, typing.BinaryIO],
->>>>>>> 23fa5b0f
         *,
         max_num_states: int = 0,
         only_decision: bool = False,
